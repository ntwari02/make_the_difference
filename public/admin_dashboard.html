--- conflicted
+++ resolved
@@ -264,69 +264,6 @@
                     </div>
                 </div>
 
-<<<<<<< HEAD
-                <!-- Recent Activity Section -->
-                <div class="grid grid-cols-1 lg:grid-cols-2 gap-6">
-                    <!-- Recent Users -->
-                    <div class="bg-white dark:bg-gray-800/80 backdrop-blur-md rounded-lg shadow-md p-6">
-                        <div class="flex justify-between items-center mb-4">
-                            <h3 class="text-xl font-bold text-gray-800 dark:text-white">Recent Users</h3>
-                            <button onclick="loadRecentUsers()" class="text-blue-500 hover:text-blue-600 dark:text-blue-400 dark:hover:text-blue-300">
-                                <i class="fas fa-sync-alt"></i> Refresh
-                            </button>
-                        </div>
-                        <div id="recentUsersList" class="space-y-3">
-                            <!-- Recent users will be populated here -->
-                        </div>
-                    </div>
-
-                    <!-- Recent Applications -->
-                    <div class="bg-white dark:bg-gray-800/80 backdrop-blur-md rounded-lg shadow-md p-6">
-                        <div class="flex justify-between items-center mb-4">
-                            <h3 class="text-xl font-bold text-gray-800 dark:text-white">Recent Applications</h3>
-                            <button onclick="loadRecentApplications()" class="text-blue-500 hover:text-blue-600 dark:text-blue-400 dark:hover:text-blue-300">
-                                <i class="fas fa-sync-alt"></i> Refresh
-                            </button>
-                        </div>
-                        <div id="recentApplicationsList" class="space-y-3">
-                            <!-- Recent applications will be populated here -->
-                        </div>
-                    </div>
-                </div>
-
-=======
->>>>>>> 82cc55ff
-                <!-- Admin Management Section -->
-                <div class="bg-white dark:bg-gray-800/80 backdrop-blur-md rounded-lg shadow-md p-6">
-                    <div class="flex justify-between items-center mb-4">
-                        <h3 class="text-xl font-bold text-gray-800 dark:text-white">Admin Management</h3>
-                        <div class="flex space-x-2">
-                            <button onclick="loadAdminUsers()" class="text-blue-500 hover:text-blue-600 dark:text-blue-400 dark:hover:text-blue-300">
-                                <i class="fas fa-sync-alt"></i> Refresh
-                            </button>
-                            <button onclick="showAddAdminModal()" class="bg-green-500 hover:bg-green-600 text-white px-4 py-2 rounded-md">
-                                <i class="fas fa-plus"></i> Add Admin
-                            </button>
-                        </div>
-                    </div>
-                    <div class="overflow-x-auto">
-                        <table class="min-w-full divide-y divide-gray-200 dark:divide-gray-700">
-                            <thead class="bg-gray-50 dark:bg-gray-700/80">
-                                <tr>
-                                    <th class="px-6 py-3 text-left text-xs font-medium text-gray-500 dark:text-gray-300 uppercase tracking-wider">Name</th>
-                                    <th class="px-6 py-3 text-left text-xs font-medium text-gray-500 dark:text-gray-300 uppercase tracking-wider">Email</th>
-                                    <th class="px-6 py-3 text-left text-xs font-medium text-gray-500 dark:text-gray-300 uppercase tracking-wider">Admin Level</th>
-                                    <th class="px-6 py-3 text-left text-xs font-medium text-gray-500 dark:text-gray-300 uppercase tracking-wider">Status</th>
-                                    <th class="px-6 py-3 text-left text-xs font-medium text-gray-500 dark:text-gray-300 uppercase tracking-wider">Last Login</th>
-                                    <th class="px-6 py-3 text-left text-xs font-medium text-gray-500 dark:text-gray-300 uppercase tracking-wider">Actions</th>
-                                </tr>
-                            </thead>
-                            <tbody id="adminUsersList" class="bg-white dark:bg-gray-800/60 divide-y divide-gray-200 dark:divide-gray-700">
-                                </tbody>
-                        </table>
-                    </div>
-                </div>
-
                 <!-- System Statistics -->
                 <div class="bg-white dark:bg-gray-800/80 backdrop-blur-md rounded-lg shadow-md p-6">
                     <div class="flex justify-between items-center mb-4">
@@ -404,13 +341,8 @@
                     </select>
                 </div>
                 <div class="flex justify-end space-x-3 mt-6">
-<<<<<<< HEAD
-                    <button type="button" id="closeEditModalBtn" class="px-4 py-2 bg-gray-200 text-gray-800 rounded-md hover:bg-gray-300 dark:bg-gray-600 dark:text-gray-200 dark:hover:bg-gray-500">Close</button>
-                    <button type="submit" id="saveEditUserBtn" class="px-4 py-2 bg-blue-500 text-white rounded-md hover:bg-blue-600">Save Changes</button>
-=======
-                    <button type="button" id="closeModalBtn" class="px-4 py-2 bg-gray-200 text-gray-800 rounded-md hover:bg-gray-300 dark:bg-gray-600 dark:text-gray-200 dark:hover:bg-gray-500">Close</button>
-                    <button type="submit" id="saveUserBtn" class="px-4 py-2 bg-blue-500 text-white rounded-md hover:bg-blue-600">Save Changes</button>
->>>>>>> 82cc55ff
+                    <button type="button" onclick="closeEditUserModal()" class="px-4 py-2 bg-gray-200 text-gray-800 rounded-md hover:bg-gray-300 dark:bg-gray-600 dark:text-gray-200 dark:hover:bg-gray-500">Cancel</button>
+                    <button type="submit" class="px-4 py-2 bg-blue-500 text-white rounded-md hover:bg-blue-600">Save Changes</button>
                 </div>
             </form>
         </div>
@@ -583,64 +515,9 @@
             const token = localStorage.getItem('token');
             const user = JSON.parse(localStorage.getItem('user') || '{}');
 
-            console.log('Token:', token ? 'Present' : 'Missing');
-            console.log('User:', user);
-            console.log('Is Admin:', user.isAdmin);
-
-            if (!token) {
-                console.log('No token found, redirecting to login');
-                window.location.href = 'login.html';
-                return;
-            }
-
-            if (!user.isAdmin) {
-                console.log('Local admin flag false, verifying with server...');
-                try {
-                    const verify = await axios.get('/api/admin/dashboard', { headers: { 'Authorization': `Bearer ${token}` } });
-                    if (verify.status === 200) {
-                        user.isAdmin = true;
-                        localStorage.setItem('user', JSON.stringify(user));
-                    } else {
-                        window.location.href = 'login.html';
-                        return;
-                    }
-                } catch (e) {
-                    window.location.href = 'login.html';
-                    return;
-                }
-            }
-
-<<<<<<< HEAD
-            // Update admin name
-            document.getElementById('welcomeName').textContent = user.full_name || 'Admin';
-
-            // Show welcome message
-            const welcomeSection = document.getElementById('welcomeSection');
-            const dashboardContent = document.getElementById('dashboardContent');
-            
-            if (welcomeSection && dashboardContent) {
-                welcomeSection.classList.remove('hidden');
-                setTimeout(() => {
-                    welcomeSection.classList.add('welcome-fade-out');
-                    setTimeout(() => {
-                        welcomeSection.classList.add('hidden');
-                    }, 300);
-                }, 2000);
-            }
-
-            // Load dashboard data
-            await loadDashboardStats();
-            await loadAdminUsers();
-            await loadRecentUsers();
-            await loadRecentApplications();
-=======
-        if (!token || !user.isAdmin) {
+        if (!token || user.role !== 'admin') {
             window.location.href = 'login.html';
->>>>>>> 82cc55ff
-        }
-
-        // Initialize auth check
-        checkAdminAuth();
+        }
 
         // Update admin name
         document.getElementById('welcomeName').textContent = user.full_name || 'Admin';
@@ -767,234 +644,178 @@
             }
         }
 
-        // Edit admin user
-        async function editAdminUser(adminId) {
+        // Initialize charts
+        let applicationTrendsChart, scholarshipDistributionChart, userRegistrationChart, statusOverviewChart;
+
+        function initializeCharts() {
+            const isDark = document.documentElement.classList.contains('dark');
+            const textColor = isDark ? '#F3F4F6' : '#374151';
+            const gridColor = isDark ? 'rgba(243, 244, 246, 0.1)' : 'rgba(55, 65, 81, 0.1)';
+
+            const chartOptions = (type) => ({
+                responsive: true,
+                maintainAspectRatio: false,
+                plugins: {
+                    legend: {
+                        position: 'bottom',
+                        labels: { color: textColor, font: { size: 12 } }
+                    }
+                },
+                scales: type === 'bar' || type === 'line' ? {
+                    y: { beginAtZero: true, grid: { color: gridColor }, ticks: { color: textColor } },
+                    x: { grid: { color: gridColor }, ticks: { color: textColor } }
+                } : {}
+            });
+
+            const scatterOptions = {
+                responsive: true,
+                maintainAspectRatio: false,
+                plugins: {
+                    legend: {
+                        position: 'bottom',
+                        labels: { color: textColor, font: { size: 12 } }
+                    }
+                },
+                scales: {
+                    x: {
+                        type: 'time',
+                        time: {
+                            unit: 'month',
+                            parser: 'yyyy-MM',
+                            tooltipFormat: 'MMM yyyy'
+                        },
+                        adapters: {
+                            date: {
+                                zone: 'UTC'
+                            }
+                        },
+                        title: {
+                            display: true,
+                            text: 'Month'
+                        },
+                        grid: { color: gridColor },
+                        ticks: { color: textColor }
+                    },
+                    y: {
+                        beginAtZero: true,
+                        title: {
+                            display: true,
+                            text: 'Number of Applications'
+                        },
+                        grid: { color: gridColor },
+                        ticks: { color: textColor }
+                    }
+                }
+            };
+
+            // Application Trends
+            const applicationTrendsCtx = document.getElementById('applicationTrendsChart');
+            if (applicationTrendsCtx) {
+                applicationTrendsChart = new Chart(applicationTrendsCtx.getContext('2d'), {
+                    type: 'scatter',
+                    data: {
+                        datasets: [{
+                            label: 'Applications',
+                            data: [], // Populated from API
+                            borderColor: '#3b82f6',
+                            backgroundColor: 'rgba(59, 130, 246, 0.5)'
+                        }]
+                    },
+                    options: scatterOptions
+                });
+            }
+
+            // Scholarship Distribution
+            const scholarshipDistributionCtx = document.getElementById('scholarshipDistributionChart');
+            if (scholarshipDistributionCtx) {
+                scholarshipDistributionChart = new Chart(scholarshipDistributionCtx.getContext('2d'), {
+                    type: 'pie',
+                    data: {
+                        labels: ['Government', 'Private', 'NGO', 'Other'],
+                        datasets: [{
+                            data: [], // Populated from API
+                            backgroundColor: ['#3b82f6', '#10b981', '#f59e0b', '#6b7280']
+                        }]
+                    },
+                    options: chartOptions()
+                });
+            }
+
+            // User Registration
+            const userRegistrationCtx = document.getElementById('userRegistrationChart');
+            if (userRegistrationCtx) {
+                userRegistrationChart = new Chart(userRegistrationCtx.getContext('2d'), {
+                    type: 'bar',
+                    data: {
+                        labels: ['Users', 'Admins'],
+                        datasets: [{
+                            label: 'Count',
+                            data: [], // Populated from API
+                            backgroundColor: ['#90EE90', '#ADD8E6']
+                        }]
+                    },
+                    options: chartOptions('bar')
+                });
+            }
+
+            // Status Overview
+            const statusOverviewCtx = document.getElementById('statusOverviewChart');
+            if (statusOverviewCtx) {
+                statusOverviewChart = new Chart(statusOverviewCtx.getContext('2d'), {
+                    type: 'bar',
+                    data: {
+                        labels: ['Undergraduate', 'Graduate', 'PhD'],
+                        datasets: [{
+                            label: 'Count',
+                            data: [], // Populated from API
+                            backgroundColor: ['#3b82f6', '#10b981', '#f59e0b']
+                        }]
+                    },
+                    options: chartOptions('bar')
+                });
+            }
+        }
+
+        // Update charts with data from API
+        async function updateCharts() {
             try {
-                const res = await axios.get(`/api/admin/admin-users/${adminId}`, {
+                const res = await axios.get('/api/admin/chart-stats', {
                     headers: { 'Authorization': `Bearer ${token}` }
                 });
-                const admin = res.data;
-                
-                // Populate form with admin data
-                document.getElementById('editAdminId').value = admin.id;
-                document.getElementById('editAdminName').value = admin.full_name;
-                document.getElementById('editAdminEmail').value = admin.email;
-                document.getElementById('editAdminLevel').value = admin.admin_level;
-                document.getElementById('editAdminActive').checked = admin.is_active;
-                
-                // Show edit modal
-                document.getElementById('editAdminModal').classList.remove('hidden');
+                const chartData = res.data;
+
+                // Application Trends
+                if (applicationTrendsChart && chartData.applicationTrends) {
+                    const trendData = chartData.applicationTrends.map(d => ({
+                        x: d.month,
+                        y: d.count
+                    }));
+                    applicationTrendsChart.data.datasets[0].data = trendData;
+                    applicationTrendsChart.update();
+                }
+
+                // Scholarship Distribution
+                if (scholarshipDistributionChart && chartData.scholarshipDistribution) {
+                    scholarshipDistributionChart.data.datasets[0].data = chartData.scholarshipDistribution;
+                    scholarshipDistributionChart.update();
+                }
+
+                // User Registration
+                if (userRegistrationChart && chartData.userRegistration) {
+                    userRegistrationChart.data.datasets[0].data = chartData.userRegistration;
+                    userRegistrationChart.update();
+                }
+
+                // Status Overview
+                if (statusOverviewChart && chartData.statusOverview) {
+                    statusOverviewChart.data.datasets[0].data = chartData.statusOverview;
+                    statusOverviewChart.update();
+                }
+
             } catch (error) {
-                console.error('Error loading admin user:', error);
-                showNotification('Error loading admin user details', 'error');
-            }
-        }
-
-        // Delete admin user
-        async function deleteAdminUser(adminId) {
-            if (!confirm('Are you sure you want to delete this admin user?')) {
-                return;
-            }
-            
-            try {
-                await axios.delete(`/api/admin/admin-users/${adminId}`, {
-                    headers: { 'Authorization': `Bearer ${token}` }
-                });
-                
-                showNotification('Admin user deleted successfully', 'success');
-                loadAdminUsers();
-            } catch (error) {
-                console.error('Error deleting admin user:', error);
-                showNotification('Error deleting admin user', 'error');
-            }
-        }
-
-        // Save admin user changes
-        async function saveAdminUser() {
-            const adminId = document.getElementById('editAdminId').value;
-            const adminLevel = document.getElementById('editAdminLevel').value;
-            const isActive = document.getElementById('editAdminActive').checked;
-            
-            try {
-                await axios.put(`/api/admin/admin-users/${adminId}`, {
-                    adminLevel,
-                    isActive,
-                    permissions: {}
-                }, {
-                    headers: { 'Authorization': `Bearer ${token}` }
-                });
-                
-                showNotification('Admin user updated successfully', 'success');
-                document.getElementById('editAdminModal').classList.add('hidden');
-                loadAdminUsers();
-            } catch (error) {
-                console.error('Error updating admin user:', error);
-                showNotification('Error updating admin user', 'error');
-            }
-        }
-
-        // Add new admin user
-        async function addAdminUser() {
-            const userId = document.getElementById('newAdminUserId').value;
-            const adminLevel = document.getElementById('newAdminLevel').value;
-            
-            if (!userId) {
-                showNotification('Please select a user', 'error');
-                return;
-            }
-            
-            try {
-                await axios.post('/api/admin/admin-users', {
-                    userId: parseInt(userId),
-                    adminLevel,
-                    permissions: {}
-                }, {
-                    headers: { 'Authorization': `Bearer ${token}` }
-                });
-                
-                showNotification('Admin user added successfully', 'success');
-                document.getElementById('addAdminModal').classList.add('hidden');
-                document.getElementById('newAdminUserId').value = '';
-                loadAdminUsers();
-            } catch (error) {
-                console.error('Error adding admin user:', error);
-                showNotification(error.response?.data?.message || 'Error adding admin user', 'error');
-            }
-        }
-
-        // Load users for admin assignment
-        async function loadUsersForAdmin() {
-            try {
-                const res = await axios.get('/api/users/all', {
-                    headers: { 'Authorization': `Bearer ${token}` }
-                });
-                const users = res.data;
-                const userSelect = document.getElementById('newAdminUserId');
-                
-                userSelect.innerHTML = '<option value="">Select a user</option>';
-                users.forEach(user => {
-                    const option = document.createElement('option');
-                    option.value = user.id;
-                    option.textContent = `${user.full_name} (${user.email})`;
-                    userSelect.appendChild(option);
-                });
-            } catch (error) {
-                console.error('Error loading users:', error);
-            }
-        }
-<<<<<<< HEAD
-
-        // Admin modal functions
-        function showAddAdminModal() {
-            loadUsersForAdmin();
-            document.getElementById('addAdminModal').classList.add('show');
-        }
-
-        function closeAddAdminModal() {
-            document.getElementById('addAdminModal').classList.remove('show');
-        }
-
-        function closeEditAdminModal() {
-            document.getElementById('editAdminModal').classList.remove('show');
-        }
-
-        // Load recent users
-        async function loadRecentUsers() {
-            try {
-                const res = await axios.get('/api/admin/users?limit=5', {
-                    headers: { 'Authorization': `Bearer ${token}` }
-                });
-                const users = res.data;
-                const recentUsersList = document.getElementById('recentUsersList');
-                
-                if (recentUsersList) {
-                    recentUsersList.innerHTML = '';
-                    
-                    if (users.length === 0) {
-                        recentUsersList.innerHTML = '<p class="text-gray-500">No recent users</p>';
-                        return;
-                    }
-                    
-                    users.forEach(user => {
-                        const userCard = document.createElement('div');
-                        userCard.className = 'bg-white dark:bg-gray-800 rounded-lg p-4 shadow-sm';
-                        userCard.innerHTML = `
-                            <div class="flex items-center justify-between">
-                                <div>
-                                    <h4 class="font-medium text-gray-900 dark:text-white">${user.full_name}</h4>
-                                    <p class="text-sm text-gray-500 dark:text-gray-400">${user.email}</p>
-                                </div>
-                                <span class="px-2 py-1 text-xs rounded-full ${
-                                    user.status === 'active' ? 'bg-green-100 text-green-800' : 'bg-red-100 text-red-800'
-                                }">
-                                    ${user.status}
-                                </span>
-                            </div>
-                        `;
-                        recentUsersList.appendChild(userCard);
-                    });
-                }
-            } catch (error) {
-                console.error('Error loading recent users:', error);
-            }
-        }
-
-        // Load recent applications
-        async function loadRecentApplications() {
-            try {
-                const res = await axios.get('/api/admin/applications?limit=5', {
-                    headers: { 'Authorization': `Bearer ${token}` }
-                });
-                const applications = res.data;
-                const recentApplicationsList = document.getElementById('recentApplicationsList');
-                
-                if (recentApplicationsList) {
-                    recentApplicationsList.innerHTML = '';
-                    
-                    if (applications.length === 0) {
-                        recentApplicationsList.innerHTML = '<p class="text-gray-500">No recent applications</p>';
-                        return;
-                    }
-                    
-                    applications.forEach(app => {
-                        const appCard = document.createElement('div');
-                        appCard.className = 'bg-white dark:bg-gray-800 rounded-lg p-4 shadow-sm';
-                        appCard.innerHTML = `
-                            <div class="flex items-center justify-between">
-                                <div>
-                                    <h4 class="font-medium text-gray-900 dark:text-white">${app.scholarship_title || 'N/A'}</h4>
-                                    <p class="text-sm text-gray-500 dark:text-gray-400">${app.applicant_name || 'N/A'}</p>
-                                </div>
-                                <span class="px-2 py-1 text-xs rounded-full ${
-                                    app.status === 'approved' ? 'bg-green-100 text-green-800' :
-                                    app.status === 'pending' ? 'bg-yellow-100 text-yellow-800' :
-                                    'bg-red-100 text-red-800'
-                                }">
-                                    ${app.status}
-                                </span>
-                            </div>
-                        `;
-                        recentApplicationsList.appendChild(appCard);
-                    });
-                }
-            } catch (error) {
-                console.error('Error loading recent applications:', error);
-            }
-=======
-
-        // Admin modal functions
-        function showAddAdminModal() {
-            loadUsersForAdmin();
-            document.getElementById('addAdminModal').classList.add('show');
-        }
-
-        function closeAddAdminModal() {
-            document.getElementById('addAdminModal').classList.remove('show');
-        }
-
-        function closeEditAdminModal() {
-            document.getElementById('editAdminModal').classList.remove('show');
->>>>>>> 82cc55ff
+                console.error('Error updating charts:', error);
+                showNotification('Error loading chart data', 'error');
+            }
         }
 
         // Show notification function
@@ -1202,41 +1023,19 @@
             }
         }
 
-<<<<<<< HEAD
-        // Load applications data  
-        async function loadApplications() {
-            try {
-                const res = await axios.get('/api/admin/applications', {
-                    headers: { 'Authorization': `Bearer ${token}` }
-                });
-                
-                const applications = res.data;
-                
-                // Update application counts
-                const pendingCount = applications.filter(app => app.status === 'pending').length;
-                const approvedCount = applications.filter(app => app.status === 'approved').length;
-                const rejectedCount = applications.filter(app => app.status === 'rejected').length;
-                
-                // Update elements if they exist
-                const pendingElement = document.getElementById('pendingApplications');
-                const approvedElement = document.getElementById('approvedApplications'); 
-                const rejectedElement = document.getElementById('rejectedApplications');
-                
-                if (pendingElement) pendingElement.textContent = pendingCount;
-                if (approvedElement) approvedElement.textContent = approvedCount;
-                if (rejectedElement) rejectedElement.textContent = rejectedCount;
-                
-                console.log('Applications loaded:', applications.length);
-                return applications;
-            } catch (error) {
-                console.error('Error loading applications:', error);
-                return [];
-            }
-        }
-
-=======
->>>>>>> 82cc55ff
         // User management functions
+        function showAddUserModal() {
+            document.getElementById('addUserModal').classList.add('show');
+        }
+
+        function closeAddUserModal() {
+            document.getElementById('addUserModal').classList.remove('show');
+        }
+
+        function closeEditUserModal() {
+            document.getElementById('editUserModal').classList.remove('show');
+        }
+
         async function editUser(userId) {
             try {
                 const res = await axios.get(`/api/admin/users/${userId}`, {
