import express from 'express';
import bcrypt from 'bcryptjs';
import jwt from 'jsonwebtoken';
import db from '../config/database.js';
import nodemailer from 'nodemailer';
import crypto from 'crypto';
const router = express.Router();

// Register new user
router.post('/register', async (req, res) => {
  try {
    const { full_name, email, password, security_questions } = req.body;

    // Check if user already exists
    const [existingUser] = await db.query(
      'SELECT * FROM users WHERE email = ?',
      [email]
    );

    if (existingUser.length > 0) {
      return res.status(400).json({ message: 'User already exists' });
    }

    // Validate security questions
    if (!security_questions || !Array.isArray(security_questions) || security_questions.length !== 3) {
      return res.status(400).json({ message: 'Three security questions are required' });
    }

    // Hash password
    const salt = await bcrypt.genSalt(10);
    const hashedPassword = await bcrypt.hash(password, salt);

    // Start transaction
    const connection = await db.getConnection();
    await connection.beginTransaction();

    try {
      // Insert new user
      const [result] = await connection.query(
        'INSERT INTO users (full_name, email, password, security_questions_setup) VALUES (?, ?, ?, ?)',
        [full_name, email, hashedPassword, true]
      );

      const userId = result.insertId;

      // Insert security question answers
      for (const question of security_questions) {
        await connection.query(
          'INSERT INTO user_security_answers (user_id, question_id, answer) VALUES (?, ?, ?)',
          [userId, question.question_id, question.answer]
        );
      }

      await connection.commit();

      // Create token
      const token = jwt.sign(
        { id: userId },
        process.env.JWT_SECRET || 'your-secret-key',
        { expiresIn: '1d' }
      );

      res.status(201).json({
        message: 'User registered successfully',
        token,
        user: {
          id: userId,
          full_name,
          email,
          isAdmin: false
        }
      });
    } catch (error) {
      await connection.rollback();
      throw error;
    } finally {
      connection.release();
    }
  } catch (error) {
    console.error(error);
    res.status(500).json({ message: 'Error registering user' });
  }
});

// Login user
router.post('/login', async (req, res) => {
  try {
    const { email, password } = req.body;

    // Check if user exists
    const [users] = await db.query(
      'SELECT * FROM users WHERE email = ?',
      [email]
    );

    if (users.length === 0) {
      return res.status(400).json({ message: 'Invalid credentials' });
    }

    const user = users[0];
    if (user.status !== 'active') {
      return res.status(403).json({ message: 'Account is inactive. Please contact admin.' });
    }

    // Verify password
    const isMatch = await bcrypt.compare(password, user.password);
    if (!isMatch) {
      return res.status(400).json({ message: 'Invalid credentials' });
    }

    // Check if user is an admin - handle case where admin table might not exist
<<<<<<< HEAD
    // Determine if user is admin using admin_users table only
    let isAdmin = false;
    let adminLevel = null;
    let permissions = {};
    let adminRow = null;

    try {
      const [adminUsers] = await db.query(`
        SELECT * FROM admin_users WHERE user_id = ? AND is_active = TRUE
      `, [user.id]);
      if (adminUsers.length > 0) {
        isAdmin = true;
        adminRow = adminUsers[0];
        adminLevel = adminRow.admin_level;
        permissions = typeof adminRow.permissions === 'string' ? JSON.parse(adminRow.permissions || '{}') : (adminRow.permissions || {});
      }
    } catch (error) {
      console.error('Error checking admin status:', error);
=======
    let adminUsers = [];
    let isAdmin = false;
    let adminLevel = null;
    let permissions = {};

    try {
      // First check if admin_users table exists
      const [adminTables] = await db.query(`
        SELECT TABLE_NAME 
        FROM INFORMATION_SCHEMA.TABLES 
        WHERE TABLE_SCHEMA = DATABASE() 
        AND TABLE_NAME = 'admin_users'
      `);

      if (adminTables.length > 0) {
        // Admin table exists, check if user is admin
        [adminUsers] = await db.query(`
          SELECT au.* 
          FROM admin_users au 
          WHERE au.user_id = ? AND au.is_active = TRUE
        `, [user.id]);

        if (adminUsers.length > 0) {
          isAdmin = true;
          adminLevel = adminUsers[0].admin_level;
          permissions = JSON.parse(adminUsers[0].permissions || '{}');
        }
      } else {
        // Admin table doesn't exist, fall back to role check for backward compatibility
        isAdmin = user.role === 'admin';
        adminLevel = isAdmin ? 'admin' : null;
        console.log('Admin table not found, using role-based admin check');
      }
    } catch (error) {
      console.error('Error checking admin status:', error);
      // Fall back to role check if admin table query fails
      isAdmin = user.role === 'admin';
      adminLevel = isAdmin ? 'admin' : null;
>>>>>>> 82cc55ff
    }

    // Create token
    const token = jwt.sign(
      { id: user.id },
      process.env.JWT_SECRET || 'your-secret-key',
      { expiresIn: '1d' }
    );

    // Update admin last login if user is admin and admin table exists
<<<<<<< HEAD
    if (isAdmin) {
      try {
        await db.query(
          'UPDATE admin_users SET last_login = CURRENT_TIMESTAMP WHERE user_id = ?',
          [user.id]
        );
=======
    if (isAdmin && adminUsers.length > 0) {
      try {
        await db.query(`
          UPDATE admin_users 
          SET last_login = CURRENT_TIMESTAMP 
          WHERE user_id = ?
        `, [user.id]);
>>>>>>> 82cc55ff
      } catch (error) {
        console.error('Error updating admin last login:', error);
      }
    }

    res.json({
      message: 'Login successful',
      token,
      user: {
        id: user.id,
        full_name: user.full_name,
        email: user.email,
<<<<<<< HEAD
=======
        role: user.role,
>>>>>>> 82cc55ff
        isAdmin: isAdmin,
        adminLevel: adminLevel,
        permissions: permissions
      }
    });
  } catch (error) {
    console.error('Login error:', error);
    res.status(500).json({ message: 'Error logging in' });
  }
});

// Forgot Password - Get security questions
router.post('/forgot-password', async (req, res) => {
  const { email } = req.body;
  if (!email) return res.status(400).json({ success: false, message: 'Email is required' });
  
  try {
    // Check if user exists and has security questions set up
    const [users] = await db.query(`
      SELECT u.id, u.email, u.security_questions_setup,
             COUNT(usa.id) as question_count
      FROM users u
      LEFT JOIN user_security_answers usa ON u.id = usa.user_id
      WHERE u.email = ?
      GROUP BY u.id
    `, [email]);
    
    if (users.length === 0) {
      return res.status(404).json({ 
        success: false, 
        message: 'No account found with this email address' 
      });
    }
    
    const user = users[0];
    
    if (!user.security_questions_setup || user.question_count < 2) {
      return res.status(400).json({ 
        success: false, 
        message: 'Security questions not set up for this account. Please contact administrator.' 
      });
    }
    
    // Get user's security questions
    const [questions] = await db.query(`
      SELECT sq.id, sq.question
      FROM security_questions sq
      INNER JOIN user_security_answers usa ON sq.id = usa.question_id
      WHERE usa.user_id = ?
      ORDER BY sq.question
    `, [user.id]);
    
    res.json({ 
      success: true, 
      message: 'Security questions retrieved successfully',
      questions: questions
    });
    
  } catch (error) {
    console.error(error);
    res.status(500).json({ success: false, message: 'Error retrieving security questions' });
  }
});

// Reset Password
router.post('/reset-password', async (req, res) => {
  const { token, newPassword } = req.body;
  if (!token || !newPassword) return res.status(400).json({ success: false, message: 'Token and new password are required' });
  try {
    // Find user with valid token
    const [users] = await db.query('SELECT * FROM users WHERE reset_token = ? AND reset_token_expiry > NOW()', [token]);
    if (users.length === 0) {
      return res.status(400).json({ success: false, message: 'Invalid or expired token' });
    }
    const user = users[0];
    // Hash new password
    const salt = await bcrypt.genSalt(10);
    const hashedPassword = await bcrypt.hash(newPassword, salt);
    // Update password and clear token
    await db.query('UPDATE users SET password = ?, reset_token = NULL, reset_token_expiry = NULL WHERE id = ?', [hashedPassword, user.id]);
    res.json({ success: true, message: 'Password has been reset successfully' });
  } catch (error) {
    console.error(error);
    res.status(500).json({ success: false, message: 'Error resetting password' });
  }
});

// Admin Login
router.post('/admin-login', async (req, res) => {
  try {
    const { email, password } = req.body;

    // Find admin by email in admin_users
    const [admins] = await db.query(
      'SELECT * FROM admin_users WHERE email = ? AND is_active = TRUE',
      [email]
    );
    if (admins.length === 0) {
      return res.status(400).json({ message: 'Invalid admin credentials' });
    }
    const admin = admins[0];

    // Get linked user for password
    const [users] = await db.query('SELECT * FROM users WHERE id = ?', [admin.user_id]);
    if (users.length === 0) {
      return res.status(400).json({ message: 'Admin user not found' });
    }
    const user = users[0];
    if (user.status !== 'active') {
      return res.status(403).json({ message: 'Account is inactive. Please contact super admin.' });
    }

    // Verify password
    const isMatch = await bcrypt.compare(password, user.password);
    if (!isMatch) {
      return res.status(400).json({ message: 'Invalid admin credentials' });
    }

    // Create token
    const token = jwt.sign(
      { id: user.id },
      process.env.JWT_SECRET || 'your-secret-key',
      { expiresIn: '1d' }
    );

    // Update last login
    try {
      await db.query(
        'UPDATE admin_users SET last_login = CURRENT_TIMESTAMP WHERE id = ?',
        [admin.id]
      );
    } catch (error) {
      console.error('Error updating admin last login:', error);
    }

    res.json({
      message: 'Admin login successful',
      token,
      user: {
        id: user.id,
        full_name: admin.full_name,
        email: admin.email,
        isAdmin: true,
        adminLevel: admin.admin_level,
        permissions: typeof admin.permissions === 'string' ? JSON.parse(admin.permissions || '{}') : (admin.permissions || {})
      }
    });
  } catch (error) {
    console.error('Admin login error:', error);
    res.status(500).json({ message: 'Error logging in as admin' });
  }
});

export default router; <|MERGE_RESOLUTION|>--- conflicted
+++ resolved
@@ -108,96 +108,12 @@
       return res.status(400).json({ message: 'Invalid credentials' });
     }
 
-    // Check if user is an admin - handle case where admin table might not exist
-<<<<<<< HEAD
-    // Determine if user is admin using admin_users table only
-    let isAdmin = false;
-    let adminLevel = null;
-    let permissions = {};
-    let adminRow = null;
-
-    try {
-      const [adminUsers] = await db.query(`
-        SELECT * FROM admin_users WHERE user_id = ? AND is_active = TRUE
-      `, [user.id]);
-      if (adminUsers.length > 0) {
-        isAdmin = true;
-        adminRow = adminUsers[0];
-        adminLevel = adminRow.admin_level;
-        permissions = typeof adminRow.permissions === 'string' ? JSON.parse(adminRow.permissions || '{}') : (adminRow.permissions || {});
-      }
-    } catch (error) {
-      console.error('Error checking admin status:', error);
-=======
-    let adminUsers = [];
-    let isAdmin = false;
-    let adminLevel = null;
-    let permissions = {};
-
-    try {
-      // First check if admin_users table exists
-      const [adminTables] = await db.query(`
-        SELECT TABLE_NAME 
-        FROM INFORMATION_SCHEMA.TABLES 
-        WHERE TABLE_SCHEMA = DATABASE() 
-        AND TABLE_NAME = 'admin_users'
-      `);
-
-      if (adminTables.length > 0) {
-        // Admin table exists, check if user is admin
-        [adminUsers] = await db.query(`
-          SELECT au.* 
-          FROM admin_users au 
-          WHERE au.user_id = ? AND au.is_active = TRUE
-        `, [user.id]);
-
-        if (adminUsers.length > 0) {
-          isAdmin = true;
-          adminLevel = adminUsers[0].admin_level;
-          permissions = JSON.parse(adminUsers[0].permissions || '{}');
-        }
-      } else {
-        // Admin table doesn't exist, fall back to role check for backward compatibility
-        isAdmin = user.role === 'admin';
-        adminLevel = isAdmin ? 'admin' : null;
-        console.log('Admin table not found, using role-based admin check');
-      }
-    } catch (error) {
-      console.error('Error checking admin status:', error);
-      // Fall back to role check if admin table query fails
-      isAdmin = user.role === 'admin';
-      adminLevel = isAdmin ? 'admin' : null;
->>>>>>> 82cc55ff
-    }
-
     // Create token
     const token = jwt.sign(
       { id: user.id },
       process.env.JWT_SECRET || 'your-secret-key',
       { expiresIn: '1d' }
     );
-
-    // Update admin last login if user is admin and admin table exists
-<<<<<<< HEAD
-    if (isAdmin) {
-      try {
-        await db.query(
-          'UPDATE admin_users SET last_login = CURRENT_TIMESTAMP WHERE user_id = ?',
-          [user.id]
-        );
-=======
-    if (isAdmin && adminUsers.length > 0) {
-      try {
-        await db.query(`
-          UPDATE admin_users 
-          SET last_login = CURRENT_TIMESTAMP 
-          WHERE user_id = ?
-        `, [user.id]);
->>>>>>> 82cc55ff
-      } catch (error) {
-        console.error('Error updating admin last login:', error);
-      }
-    }
 
     res.json({
       message: 'Login successful',
@@ -206,13 +122,7 @@
         id: user.id,
         full_name: user.full_name,
         email: user.email,
-<<<<<<< HEAD
-=======
-        role: user.role,
->>>>>>> 82cc55ff
-        isAdmin: isAdmin,
-        adminLevel: adminLevel,
-        permissions: permissions
+        role: user.role
       }
     });
   } catch (error) {
