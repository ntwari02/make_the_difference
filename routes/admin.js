import express from 'express';
import db from '../config/database.js';
import { adminAuth } from '../middleware/auth.js';
import multer from 'multer';

// Set up multer storage for profile pictures and documents
const storage = multer.diskStorage({
    destination: function (req, file, cb) {
        if (file.fieldname === 'profile_picture') {
            cb(null, 'uploads/profile_pictures/');
        } else {
            cb(null, 'uploads/documents/');
        }
    },
    filename: function (req, file, cb) {
        const uniqueSuffix = Date.now() + '-' + Math.round(Math.random() * 1E9);
        cb(null, uniqueSuffix + '-' + file.originalname.replace(/\s+/g, ''));
    }
});
const upload = multer({ storage });
const router = express.Router();

// Initialize database schema - add missing columns if they don't exist
async function initializeDatabase() {
    try {
        console.log('Starting database initialization...');
        
        // Create admin_users table if it doesn't exist
        const [adminTables] = await db.query(`
            SELECT TABLE_NAME 
            FROM INFORMATION_SCHEMA.TABLES 
            WHERE TABLE_SCHEMA = DATABASE() 
            AND TABLE_NAME = 'admin_users'
        `);
        
        if (adminTables.length === 0) {
            console.log('Creating admin_users table...');
            await db.query(`
                CREATE TABLE admin_users (
                    id INT AUTO_INCREMENT PRIMARY KEY,
                    user_id INT NOT NULL,
                    full_name VARCHAR(255) NOT NULL,
                    email VARCHAR(255) NOT NULL UNIQUE,
                    admin_level ENUM('super_admin', 'admin', 'moderator') DEFAULT 'admin',
                    permissions JSON,
                    is_active BOOLEAN DEFAULT TRUE,
                    last_login TIMESTAMP NULL,
                    created_at TIMESTAMP DEFAULT CURRENT_TIMESTAMP,
                    updated_at TIMESTAMP DEFAULT CURRENT_TIMESTAMP ON UPDATE CURRENT_TIMESTAMP,
                    FOREIGN KEY (user_id) REFERENCES users(id) ON DELETE CASCADE,
                    INDEX idx_email (email),
                    INDEX idx_admin_level (admin_level),
                    INDEX idx_is_active (is_active)
                )
            `);
            console.log('Admin users table created successfully');
            
            // Migrate existing admin users
            await migrateExistingAdmins();
        } else {
            console.log('Admin users table already exists');
        }

        // Add status column to scholarship_applications if it doesn't exist
        const [columns] = await db.query(`
            SELECT COLUMN_NAME 
            FROM INFORMATION_SCHEMA.COLUMNS 
            WHERE TABLE_SCHEMA = DATABASE()
            AND TABLE_NAME = 'scholarship_applications' 
            AND COLUMN_NAME = 'status'
        `);

        if (columns.length === 0) {
            await db.query(`
                ALTER TABLE scholarship_applications 
                ADD COLUMN status ENUM('pending', 'approved', 'rejected') 
                DEFAULT 'pending'
            `);
            console.log('Added status column to scholarship_applications table');
        }

        // Add status column to users if it doesn't exist
        const [userColumns] = await db.query(`
            SELECT COLUMN_NAME 
            FROM INFORMATION_SCHEMA.COLUMNS 
            WHERE TABLE_SCHEMA = DATABASE()
            AND TABLE_NAME = 'users' 
            AND COLUMN_NAME = 'status'
        `);

        if (userColumns.length === 0) {
            await db.query(`
                ALTER TABLE users 
                ADD COLUMN status ENUM('active', 'inactive') 
                DEFAULT 'active'
            `);
            console.log('Added status column to users table');
        }
        
        console.log('Database initialization completed successfully');
    } catch (error) {
        console.error('Error initializing database schema:', error);
        throw error;
    }
}

// Migrate existing admin users from users table to admin_users table
async function migrateExistingAdmins() {
    try {
        console.log('Starting admin migration...');
        
        // Get all users with role = 'admin'
        const [adminUsers] = await db.query(`
            SELECT id, full_name, email 
            FROM users 
            WHERE role = 'admin'
        `);
        
        if (adminUsers.length > 0) {
            console.log(`Found ${adminUsers.length} existing admin users to migrate`);
            
            for (const user of adminUsers) {
                try {
                    // Check if admin already exists in admin_users table
                    const [existingAdmin] = await db.query(`
                        SELECT id FROM admin_users WHERE user_id = ?
                    `, [user.id]);
                    
                    if (existingAdmin.length === 0) {
                        // Insert into admin_users table
                        await db.query(`
                            INSERT INTO admin_users (user_id, full_name, email, admin_level, permissions) 
                            VALUES (?, ?, ?, 'admin', '{}')
                        `, [user.id, user.full_name, user.email]);
                        
                        console.log(`Migrated admin user: ${user.email}`);
                    } else {
                        console.log(`Admin user ${user.email} already exists in admin_users table`);
                    }
                } catch (error) {
                    console.error(`Error migrating admin user ${user.email}:`, error);
                }
            }
            
            console.log('Admin migration completed successfully');
        } else {
            console.log('No existing admin users found to migrate');
        }
    } catch (error) {
        console.error('Error migrating existing admins:', error);
        throw error;
    }
}

// Initialize database on startup
initializeDatabase().catch(error => {
    console.error('Failed to initialize database:', error);
});

// Get dashboard statistics
router.get('/dashboard', adminAuth, async (req, res) => {
  try {
    // Get total users
    const [usersCount] = await db.query('SELECT COUNT(*) as count FROM users');
    
    // Get total partners
    const [partnersCount] = await db.query('SELECT COUNT(*) as count FROM partners');
    
    // Get total scholarships
    const [scholarshipsCount] = await db.query('SELECT COUNT(*) as count FROM scholarships');
    
    // Get total applications
    const [applicationsCount] = await db.query('SELECT COUNT(*) as count FROM scholarship_applications');
    
    // Get total active subscriptions
    const [subscriptionsCount] = await db.query(
      'SELECT COUNT(*) as count FROM plan_subscriptions WHERE status = "active"'
    );
    
    // Get total revenue
    const [revenue] = await db.query(
      'SELECT SUM(amount) as total FROM payments WHERE status = "completed"'
    );

    res.json({
      users: usersCount[0].count,
      partners: partnersCount[0].count,
      scholarships: scholarshipsCount[0].count,
      applications: applicationsCount[0].count,
      activeSubscriptions: subscriptionsCount[0].count,
      totalRevenue: revenue[0].total || 0
    });
  } catch (error) {
    console.error('Error fetching dashboard statistics:', error);
    res.status(500).json({ message: 'Error fetching dashboard statistics' });
  }
});

// Get all users with pagination and search
router.get('/users', adminAuth, async (req, res) => {
  try {
    const { page = 1, limit = 10, search = '' } = req.query;
    const offset = (page - 1) * limit;
    
    let query = 'SELECT id, full_name, email, status, created_at FROM users WHERE 1=1';
    let countQuery = 'SELECT COUNT(*) as total FROM users WHERE 1=1';
    const params = [];
    const countParams = [];

    if (search) {
      query += ' AND (full_name LIKE ? OR email LIKE ?)';
      countQuery += ' AND (full_name LIKE ? OR email LIKE ?)';
      const searchParam = `%${search}%`;
      params.push(searchParam, searchParam);
      countParams.push(searchParam, searchParam);
    }

    // role filtering removed; admin is determined via admin_users

    query += ' ORDER BY created_at DESC LIMIT ? OFFSET ?';
    params.push(parseInt(limit), offset);

    const [users] = await db.query(query, params);
    const [totalResult] = await db.query(countQuery, countParams);
    const total = totalResult[0].total;

    res.json({
      users,
      pagination: {
        page: parseInt(page),
        limit: parseInt(limit),
        total,
        pages: Math.ceil(total / limit)
      }
    });
  } catch (error) {
    console.error('Error fetching users:', error);
    res.status(500).json({ message: 'Error fetching users' });
  }
});

// Get user by ID
router.get('/users/:id', adminAuth, async (req, res) => {
  try {
    const [users] = await db.query(
      'SELECT id, full_name, email, status FROM users WHERE id = ?',
      [req.params.id]
    );

    if (users.length === 0) {
      return res.status(404).json({ message: 'User not found' });
    }

    res.json(users[0]);
  } catch (error) {
    console.error('Error fetching user:', error);
    res.status(500).json({ message: 'Error fetching user' });
  }
});

// Create new user
router.post('/users', adminAuth, async (req, res) => {
  try {
    const { fullName, email, password, status = 'active' } = req.body;
    
    // Validate required fields
    if (!fullName || !email || !password) {
      return res.status(400).json({ message: 'Full name, email, and password are required' });
    }

    // Check if email already exists
    const [existingUsers] = await db.query(
      'SELECT id FROM users WHERE email = ?',
      [email]
    );

    if (existingUsers.length > 0) {
      return res.status(400).json({ message: 'Email already exists' });
    }

    // Hash password
    const bcrypt = await import('bcryptjs');
    const hashedPassword = await bcrypt.hash(password, 10);

    // Insert new user
    const [result] = await db.query(
      'INSERT INTO users (full_name, email, password, status) VALUES (?, ?, ?, ?)',
      [fullName, email, hashedPassword, status]
    );

    res.status(201).json({ 
      message: 'User created successfully',
      userId: result.insertId 
    });
  } catch (error) {
    console.error('Error creating user:', error);
    res.status(500).json({ message: 'Error creating user' });
  }
});

// Update user
router.put('/users/:id', adminAuth, async (req, res) => {
  try {
    const { fullName, email, status } = req.body;
    
    // Validate required fields
    if (!fullName || !email) {
      return res.status(400).json({ message: 'Full name and email are required' });
    }

    // Check if email exists for other users
    const [existingUsers] = await db.query(
      'SELECT id FROM users WHERE email = ? AND id != ?',
      [email, req.params.id]
    );

    if (existingUsers.length > 0) {
      return res.status(400).json({ message: 'Email already exists' });
    }

    // Update user
    const [result] = await db.query(
      'UPDATE users SET full_name = ?, email = ?, status = ? WHERE id = ?',
      [fullName, email, status || 'active', req.params.id]
    );

    if (result.affectedRows === 0) {
      return res.status(404).json({ message: 'User not found' });
    }

    res.json({ message: 'User updated successfully' });
  } catch (error) {
    console.error('Error updating user:', error);
    res.status(500).json({ message: 'Error updating user' });
  }
});

// Delete user
router.delete('/users/:id', adminAuth, async (req, res) => {
  try {
    // Check if user has applications
    const [applications] = await db.query(
      'SELECT COUNT(*) as count FROM scholarship_applications WHERE email_address IN (SELECT email FROM users WHERE id = ?)',
      [req.params.id]
    );

    if (applications[0].count > 0) {
      return res.status(400).json({ 
        message: 'Cannot delete user with existing applications. Please delete applications first.' 
      });
    }

    const [result] = await db.query(
      'DELETE FROM users WHERE id = ?',
      [req.params.id]
    );

    if (result.affectedRows === 0) {
      return res.status(404).json({ message: 'User not found' });
    }

    res.json({ message: 'User deleted successfully' });
  } catch (error) {
    console.error('Error deleting user:', error);
    res.status(500).json({ message: 'Error deleting user' });
  }
});

// Get all newsletter subscribers
router.get('/newsletter-subscribers', adminAuth, async (req, res) => {
  try {
    const [subscribers] = await db.query('SELECT * FROM newsletter_subscribers');
    res.json(subscribers);
  } catch (error) {
    console.error(error);
    res.status(500).json({ message: 'Error fetching newsletter subscribers' });
  }
});

// Delete newsletter subscriber
router.delete('/newsletter-subscribers/:id', adminAuth, async (req, res) => {
  try {
    const [result] = await db.query(
      'DELETE FROM newsletter_subscribers WHERE id = ?',
      [req.params.id]
    );

    if (result.affectedRows === 0) {
      return res.status(404).json({ message: 'Subscriber not found' });
    }

    res.json({ message: 'Subscriber deleted successfully' });
  } catch (error) {
    console.error(error);
    res.status(500).json({ message: 'Error deleting subscriber' });
  }
});

// Get chart statistics
router.get('/chart-stats', adminAuth, async (req, res) => {
  try {
    // Application trends by month
    const [applicationTrends] = await db.query(`
      SELECT DATE_FORMAT(application_date, '%Y-%m') as month, COUNT(*) as count
      FROM scholarship_applications
      WHERE application_date IS NOT NULL
      GROUP BY month
      ORDER BY month ASC
      LIMIT 12
    `);

    // Scholarship distribution by type
    const [scholarshipDistribution] = await db.query(`
      SELECT scholarship_type, COUNT(*) as count
      FROM scholarships
      GROUP BY scholarship_type
    `);
    const scholarshipDistData = {
      'gov': 0,
      'private': 0,
      'ngo': 0,
      'other': 0
    };
    scholarshipDistribution.forEach(row => {
      scholarshipDistData[row.scholarship_type] = row.count;
    });

    // User registration stats (users vs admins)
    const [[usersCountRow]] = await db.query(`
      SELECT COUNT(*) as count FROM users
    `);
    const [[adminsCountRow]] = await db.query(`
      SELECT COUNT(*) as count FROM admin_users WHERE is_active = TRUE
    `);

    // Applications by academic level
    const [statusOverview] = await db.query(`
      SELECT academic_level, COUNT(*) as count
      FROM scholarship_applications
      GROUP BY academic_level
    `);
    const statusOverviewData = {
      undergraduate: 0,
      graduate: 0,
      phd: 0
    };
    statusOverview.forEach(row => {
      statusOverviewData[row.academic_level] = row.count;
    });

    res.json({
      applicationTrends: applicationTrends.map(trend => ({
        month: trend.month,
        count: trend.count
      })),
      scholarshipDistribution: Object.values(scholarshipDistData),
      userRegistration: [usersCountRow.count, adminsCountRow.count],
      statusOverview: Object.values(statusOverviewData)
    });
  } catch (error) {
    console.error('Error fetching chart stats:', error);
    res.status(500).json({ message: 'Error fetching chart stats' });
  }
});

// Update user status
router.put('/users/:id/status', adminAuth, async (req, res) => {
  try {
    const { status } = req.body;
    
    // Validate status
    if (!['active', 'inactive'].includes(status)) {
      return res.status(400).json({ message: 'Invalid status value' });
    }

    // Check if status column exists
    const [columns] = await db.query(`
      SELECT COLUMN_NAME 
      FROM INFORMATION_SCHEMA.COLUMNS 
      WHERE TABLE_SCHEMA = DATABASE()
      AND TABLE_NAME = 'users' 
      AND COLUMN_NAME = 'status'
    `);

    // Add status column if it doesn't exist
    if (columns.length === 0) {
      await db.query(`
        ALTER TABLE users 
        ADD COLUMN status ENUM('active', 'inactive') 
        DEFAULT 'active'
      `);
    }

    const [result] = await db.query(
      'UPDATE users SET status = ? WHERE id = ?',
      [status, req.params.id]
    );

    if (result.affectedRows === 0) {
      return res.status(404).json({ message: 'User not found' });
    }

    res.json({ message: 'User status updated successfully' });
  } catch (error) {
    console.error('Error updating user status:', error);
    res.status(500).json({ message: 'Error updating user status' });
  }
});

// Update application status
router.put('/applications/:id/status', adminAuth, async (req, res) => {
  try {
    const { status, reviewer_notes } = req.body;
    const applicationId = req.params.id;

    // Validate status
    if (!['pending', 'under_review', 'approved', 'rejected', 'waitlisted'].includes(status)) {
      return res.status(400).json({ message: 'Invalid status value' });
    }

    const [result] = await db.query(
      'UPDATE scholarship_applications SET status = ?, reviewer_notes = ? WHERE application_id = ?',
      [status, reviewer_notes || null, applicationId]
    );

    if (result.affectedRows === 0) {
      return res.status(404).json({ message: 'Application not found' });
    }

    res.json({ message: 'Application status updated successfully' });
  } catch (error) {
    console.error('Error updating application status:', error);
    res.status(500).json({ message: 'Error updating application status' });
  }
});

// Create user (admin only)
router.post('/users', adminAuth, async (req, res) => {
  try {
    const { fullName, email, status } = req.body;
    
    // Validate required fields
    if (!fullName || !email) {
      return res.status(400).json({ message: 'Full name and email are required' });
    }

    // Check if email already exists
    const [existingUsers] = await db.query(
      'SELECT id FROM users WHERE email = ?',
      [email]
    );

    if (existingUsers.length > 0) {
      return res.status(400).json({ message: 'Email already exists' });
    }

    // Create user with default password (they can reset it later)
    const defaultPassword = Math.random().toString(36).slice(-8); // Generate random password
    const [result] = await db.query(
      'INSERT INTO users (full_name, email, password, status) VALUES (?, ?, ?, ?)',
      [fullName, email, defaultPassword, status || 'active']
    );

    res.status(201).json({
      message: 'User created successfully',
      id: result.insertId,
      defaultPassword // Send this only in development environment
    });
  } catch (error) {
    console.error('Error creating user:', error);
    res.status(500).json({ message: 'Error creating user' });
  }
});

// Get all scholarship applications
router.get('/applications', adminAuth, async (req, res) => {
    try {
        const [applications] = await db.query(`
            SELECT 
                sa.application_id, 
                sa.full_name, 
                sa.email_address, 
                sa.profile_picture_url,
                sa.date_of_birth,
                sa.gender,
                sa.phone_number,
                sa.address,
                sa.preferred_university,
                sa.country,
                sa.academic_level,
                sa.intended_major,
                sa.gpa_academic_performance,
                sa.uploaded_documents_json,
                sa.extracurricular_activities,
                sa.parent_guardian_name,
                sa.parent_guardian_contact,
                sa.financial_need_statement,
                sa.how_heard_about,
                sa.scholarship_id,
                sa.motivation_statement,
                sa.terms_agreed,
                sa.application_date,
                sa.status,
                COALESCE(s.name, 'Unknown Scholarship') as scholarship_name
            FROM scholarship_applications sa
            LEFT JOIN scholarships s ON sa.scholarship_id = s.id
            ORDER BY sa.application_date DESC
        `);
        // Map to camelCase for frontend
        const mapped = applications.map(app => ({
            applicationId: app.application_id,
            fullName: app.full_name,
            emailAddress: app.email_address,
            profilePictureUrl: app.profile_picture_url,
            dateOfBirth: app.date_of_birth,
            gender: app.gender,
            phoneNumber: app.phone_number,
            address: app.address,
            preferredUniversity: app.preferred_university,
            country: app.country,
            academicLevel: app.academic_level,
            intendedMajor: app.intended_major,
            gpaAcademicPerformance: app.gpa_academic_performance,
            uploadedDocumentsJson: app.uploaded_documents_json,
            extracurricularActivities: app.extracurricular_activities,
            parentGuardianName: app.parent_guardian_name,
            parentGuardianContact: app.parent_guardian_contact,
            financialNeedStatement: app.financial_need_statement,
            howHeardAbout: app.how_heard_about,
            scholarshipId: app.scholarship_id,
            motivationStatement: app.motivation_statement,
            termsAgreed: !!app.terms_agreed,
            applicationDate: app.application_date,
            status: app.status,
            scholarshipName: app.scholarship_name
        }));
        res.json(mapped);
    } catch (error) {
        console.error('Error fetching applications:', error);
        res.status(500).json({ message: 'Error fetching applications' });
    }
});

// Get application details
router.get('/applications/:id', adminAuth, async (req, res) => {
    try {
        const [applications] = await db.query(`
            SELECT 
                sa.application_id, 
                sa.full_name, 
                sa.email_address, 
                sa.profile_picture_url,
                sa.date_of_birth,
                sa.gender,
                sa.phone_number,
                sa.address,
                sa.preferred_university,
                sa.country,
                sa.academic_level,
                sa.intended_major,
                sa.gpa_academic_performance,
                sa.uploaded_documents_json,
                sa.extracurricular_activities,
                sa.parent_guardian_name,
                sa.parent_guardian_contact,
                sa.financial_need_statement,
                sa.how_heard_about,
                sa.scholarship_id,
                sa.motivation_statement,
                sa.terms_agreed,
                sa.application_date,
                sa.status,
                sa.reviewer_notes,
                COALESCE(s.name, 'Unknown Scholarship') as scholarship_name
            FROM scholarship_applications sa
            LEFT JOIN scholarships s ON sa.scholarship_id = s.id
            WHERE sa.application_id = ?
        `, [req.params.id]);

        if (applications.length === 0) {
            return res.status(404).json({ message: 'Application not found' });
        }

        // Map to camelCase for frontend consistency
        const app = applications[0];
        const mapped = {
            applicationId: app.application_id,
            fullName: app.full_name,
            emailAddress: app.email_address,
            profilePictureUrl: app.profile_picture_url,
            dateOfBirth: app.date_of_birth,
            gender: app.gender,
            phoneNumber: app.phone_number,
            address: app.address,
            preferredUniversity: app.preferred_university,
            country: app.country,
            academicLevel: app.academic_level,
            intendedMajor: app.intended_major,
            gpaAcademicPerformance: app.gpa_academic_performance,
            uploadedDocumentsJson: app.uploaded_documents_json,
            extracurricularActivities: app.extracurricular_activities,
            parentGuardianName: app.parent_guardian_name,
            parentGuardianContact: app.parent_guardian_contact,
            financialNeedStatement: app.financial_need_statement,
            howHeardAbout: app.how_heard_about,
            scholarshipId: app.scholarship_id,
            motivationStatement: app.motivation_statement,
            termsAgreed: !!app.terms_agreed,
            applicationDate: app.application_date,
            status: app.status,
            reviewerNotes: app.reviewer_notes,
            scholarshipName: app.scholarship_name
        };

        res.json(mapped);
    } catch (error) {
        console.error('Error fetching application details:', error);
        res.status(500).json({ message: 'Error fetching application details' });
    }
});

// Delete application
router.delete('/applications/:id', adminAuth, async (req, res) => {
    try {
        const [result] = await db.query(
            'DELETE FROM scholarship_applications WHERE application_id = ?',
            [req.params.id]
        );

        if (result.affectedRows === 0) {
            return res.status(404).json({ message: 'Application not found' });
        }

        res.json({ message: 'Application deleted successfully' });
    } catch (error) {
        console.error('Error deleting application:', error);
        res.status(500).json({ message: 'Error deleting application' });
    }
});

// Create application (admin)
router.post('/applications', adminAuth, upload.fields([
    { name: 'profile_picture_url', maxCount: 1 },
    { name: 'uploaded_documents_json', maxCount: 10 }
]), async (req, res) => {
    try {
        // Handle file uploads
        let profile_picture_url = null;
        if (req.files['profile_picture_url'] && req.files['profile_picture_url'][0]) {
            profile_picture_url = req.files['profile_picture_url'][0].path.replace(/\\/g, '/');
        }
        let uploaded_documents_json = null;
        if (req.files['uploaded_documents_json']) {
            const uploadedDocuments = req.files['uploaded_documents_json'].map(file => file.path.replace(/\\/g, '/'));
            uploaded_documents_json = JSON.stringify(uploadedDocuments);
        }

        const {
            full_name,
            email_address,
            date_of_birth,
            gender,
            phone_number,
            address,
            preferred_university,
            country,
            academic_level,
            intended_major,
            gpa_academic_performance,
            extracurricular_activities,
            parent_guardian_name,
            parent_guardian_contact,
            financial_need_statement,
            how_heard_about,
            scholarship_id,
            motivation_statement,
            terms_agreed
        } = req.body;
        
        // Validate required fields (adjust as needed)
        if (!full_name || !email_address || !country || !motivation_statement || !scholarship_id) {
            return res.status(400).json({ 
                message: 'Missing required fields.' 
            });
        }
        
        // Check if scholarship exists
        const [scholarships] = await db.query(
            'SELECT * FROM scholarships WHERE id = ?',
            [scholarship_id]
        );
        if (scholarships.length === 0) {
            return res.status(404).json({ message: 'Scholarship not found' });
        }

        // Insert application with all fields
        const [result] = await db.query(
            `INSERT INTO scholarship_applications (
                full_name, email_address, profile_picture_url, date_of_birth, gender, phone_number, address,
                preferred_university, country, academic_level, intended_major, gpa_academic_performance,
                uploaded_documents_json, extracurricular_activities, parent_guardian_name, parent_guardian_contact,
                financial_need_statement, how_heard_about, scholarship_id, motivation_statement, terms_agreed
            ) VALUES (?, ?, ?, ?, ?, ?, ?, ?, ?, ?, ?, ?, ?, ?, ?, ?, ?, ?, ?, ?, ?)`,
            [
                full_name, email_address, profile_picture_url, date_of_birth, gender, phone_number, address,
                preferred_university, country, academic_level, intended_major, gpa_academic_performance,
                uploaded_documents_json, extracurricular_activities, parent_guardian_name, parent_guardian_contact,
                financial_need_statement, how_heard_about, scholarship_id, motivation_statement, 
                terms_agreed === 'on' || terms_agreed === true ? 1 : 0
            ]
        );
        
        const [newApplication] = await db.query(
            'SELECT * FROM scholarship_applications WHERE application_id = ?',
            [result.insertId]
        );

        res.status(201).json({
            message: 'Application created successfully',
            application: newApplication[0]
        });

    } catch (error) {
        console.error('Error creating application:', error);
        res.status(500).json({ message: 'Error creating application' });
    }
});

// Update application (admin)
router.put('/applications/:id', adminAuth, upload.fields([
    { name: 'profile_picture_url', maxCount: 1 },
    { name: 'uploaded_documents_json', maxCount: 10 }
]), async (req, res) => {
    try {
        const applicationId = req.params.id;
        
        // Check if application exists
        const [existingApplication] = await db.query(
            'SELECT * FROM scholarship_applications WHERE application_id = ?',
            [applicationId]
        );
        if (existingApplication.length === 0) {
            return res.status(404).json({ message: 'Application not found' });
        }
        
        // Handle file uploads
        let profile_picture_url = existingApplication[0].profile_picture_url;
        if (req.files && req.files['profile_picture_url'] && req.files['profile_picture_url'][0]) {
            profile_picture_url = req.files['profile_picture_url'][0].path.replace(/\\/g, '/');
        }
        
        let uploaded_documents_json = existingApplication[0].uploaded_documents_json;
        if (req.files && req.files['uploaded_documents_json']) {
            const uploadedDocuments = req.files['uploaded_documents_json'].map(file => file.path.replace(/\\/g, '/'));
            uploaded_documents_json = JSON.stringify(uploadedDocuments);
        }

        const {
            full_name,
            email_address,
            date_of_birth,
            gender,
            phone_number,
            address,
            preferred_university,
            country,
            academic_level,
            intended_major,
            gpa_academic_performance,
            extracurricular_activities,
            parent_guardian_name,
            parent_guardian_contact,
            financial_need_statement,
            how_heard_about,
            scholarship_id,
            motivation_statement,
            terms_agreed
        } = req.body;

        // Validate required fields (adjust as needed)
        if (!full_name || !email_address || !country || !motivation_statement || !scholarship_id) {
            return res.status(400).json({ 
                message: 'Missing required fields.' 
            });
        }
        
        // Check if scholarship exists
        const [scholarships] = await db.query(
            'SELECT * FROM scholarships WHERE id = ?',
            [scholarship_id]
        );
        if (scholarships.length === 0) {
            return res.status(404).json({ message: 'Scholarship not found' });
        }
        
        // Update application with all fields
        const [result] = await db.query(
            `UPDATE scholarship_applications SET
                full_name = ?,
                email_address = ?,
                profile_picture_url = ?,
                date_of_birth = ?,
                gender = ?,
                phone_number = ?,
                address = ?,
                preferred_university = ?,
                country = ?,
                academic_level = ?,
                intended_major = ?,
                gpa_academic_performance = ?,
                uploaded_documents_json = ?,
                extracurricular_activities = ?,
                parent_guardian_name = ?,
                parent_guardian_contact = ?,
                financial_need_statement = ?,
                how_heard_about = ?,
                scholarship_id = ?,
                motivation_statement = ?,
                terms_agreed = ?
            WHERE application_id = ?`,
            [
                full_name,
                email_address,
                profile_picture_url,
                date_of_birth,
                gender,
                phone_number,
                address,
                preferred_university,
                country,
                academic_level,
                intended_major,
                gpa_academic_performance,
                uploaded_documents_json,
                extracurricular_activities,
                parent_guardian_name,
                parent_guardian_contact,
                financial_need_statement,
                how_heard_about,
                scholarship_id,
                motivation_statement,
                terms_agreed === 'on' || terms_agreed === true ? 1 : 0,
                applicationId
            ]
        );
        
        if (result.affectedRows === 0) {
            return res.status(404).json({ message: 'Application not found during update' });
        }
        
        // Fetch updated application
        const [updatedApplication] = await db.query(
            'SELECT * FROM scholarship_applications WHERE application_id = ?',
            [applicationId]
        );
        
        res.json({
            message: 'Application updated successfully',
            application: updatedApplication[0]
        });

    } catch (error) {
        console.error('Error updating application:', error);
        res.status(500).json({ message: 'Error updating application' });
    }
});

// Alter scholarships table to add university column
router.post('/alter-scholarships', adminAuth, async (req, res) => {
    try {
        await db.query(
            `ALTER TABLE scholarships ADD COLUMN university VARCHAR(255) NOT NULL`
        );
        res.json({ message: 'Scholarships table altered successfully' });
    } catch (error) {
        console.error('Error altering scholarships table:', error);
        res.status(500).json({ message: 'Error altering scholarships table' });
    }
});

router.get('/dashboard/stats', adminAuth, async (req, res) => {
    try {
        // Return user count only; admin users tracked separately in admin_users
        const [userStats] = await db.query(
            `SELECT COUNT(*) as count FROM users`
        );
        const [adminStats] = await db.query(
            `SELECT COUNT(*) as count FROM admin_users WHERE is_active = TRUE`
        );

        res.json({
            users: userStats[0].count,
            admins: adminStats[0].count
        });
    } catch (error) {
        console.error('Error fetching dashboard stats:', error);
        res.status(500).json({ message: 'Error fetching dashboard stats' });
    }
});

// Get system statistics
router.get('/system-stats', adminAuth, async (req, res) => {
  try {
    // Database size
    const [dbSize] = await db.query(`
      SELECT 
        ROUND(SUM(data_length + index_length) / 1024 / 1024, 2) AS 'DB Size in MB'
      FROM information_schema.tables 
      WHERE table_schema = DATABASE()
    `);

    // Table row counts
    const [tableStats] = await db.query(`
      SELECT 
        table_name,
        table_rows
      FROM information_schema.tables 
      WHERE table_schema = DATABASE()
      ORDER BY table_rows DESC
    `);

    // Recent activity (last 7 days)
    const [recentActivity] = await db.query(`
      SELECT 
        'applications' as type,
        COUNT(*) as count
      FROM scholarship_applications 
      WHERE application_date >= DATE_SUB(NOW(), INTERVAL 7 DAY)
      UNION ALL
      SELECT 
        'users' as type,
        COUNT(*) as count
      FROM users 
      WHERE created_at >= DATE_SUB(NOW(), INTERVAL 7 DAY)
    `);

    res.json({
      databaseSize: dbSize[0]['DB Size in MB'],
      tableStats,
      recentActivity
    });
  } catch (error) {
    console.error('Error fetching system stats:', error);
    res.status(500).json({ message: 'Error fetching system statistics' });
  }
});

// Get application statistics
router.get('/application-stats', adminAuth, async (req, res) => {
  try {
    // Applications by status
    const [statusStats] = await db.query(`
      SELECT 
        COALESCE(status, 'pending') as status,
        COUNT(*) as count
      FROM scholarship_applications 
      GROUP BY status
    `);

    // Applications by academic level
    const [levelStats] = await db.query(`
      SELECT 
        academic_level,
        COUNT(*) as count
      FROM scholarship_applications 
      GROUP BY academic_level
    `);

    // Applications by month (last 12 months)
    const [monthlyStats] = await db.query(`
      SELECT 
        DATE_FORMAT(application_date, '%Y-%m') as month,
        COUNT(*) as count
      FROM scholarship_applications 
      WHERE application_date >= DATE_SUB(NOW(), INTERVAL 12 MONTH)
      GROUP BY month
      ORDER BY month ASC
    `);

    res.json({
      statusStats,
      levelStats,
      monthlyStats
    });
  } catch (error) {
    console.error('Error fetching application stats:', error);
    res.status(500).json({ message: 'Error fetching application statistics' });
  }
});

// Export data
router.get('/export/:type', adminAuth, async (req, res) => {
  try {
    const { type } = req.params;
    const { format = 'json' } = req.query;

    let data;
    let filename;

    switch (type) {
      case 'applications':
        const [applications] = await db.query(`
          SELECT 
            sa.*,
            s.name as scholarship_name
          FROM scholarship_applications sa
          LEFT JOIN scholarships s ON sa.scholarship_id = s.id
          ORDER BY sa.application_date DESC
        `);
        data = applications;
        filename = 'applications';
        break;

      case 'users':
        const [users] = await db.query(`
          SELECT id, full_name, email, status, created_at
          FROM users
          ORDER BY created_at DESC
        `);
        data = users;
        filename = 'users';
        break;

      case 'scholarships':
        const [scholarships] = await db.query(`
          SELECT * FROM scholarships ORDER BY created_at DESC
        `);
        data = scholarships;
        filename = 'scholarships';
        break;

      default:
        return res.status(400).json({ message: 'Invalid export type' });
    }

    if (format === 'csv') {
      // Convert to CSV
      const csv = convertToCSV(data);
      res.setHeader('Content-Type', 'text/csv');
      res.setHeader('Content-Disposition', `attachment; filename="${filename}.csv"`);
      res.send(csv);
    } else {
      res.json(data);
    }
  } catch (error) {
    console.error('Error exporting data:', error);
    res.status(500).json({ message: 'Error exporting data' });
  }
});

// Helper function to convert data to CSV
function convertToCSV(data) {
  if (data.length === 0) return '';
  
  const headers = Object.keys(data[0]);
  const csvRows = [headers.join(',')];
  
  for (const row of data) {
    const values = headers.map(header => {
      const value = row[header];
      return typeof value === 'string' ? `"${value.replace(/"/g, '""')}"` : value;
    });
    csvRows.push(values.join(','));
  }
  
  return csvRows.join('\n');
}

// Get all admin users
router.get('/admin-users', adminAuth, async (req, res) => {
  try {
    const [adminUsers] = await db.query(`
      SELECT au.*, u.email, u.full_name, u.status as user_status
      FROM admin_users au 
      JOIN users u ON au.user_id = u.id 
      ORDER BY au.created_at DESC
    `);
    
    res.json(adminUsers);
  } catch (error) {
    console.error('Error fetching admin users:', error);
    res.status(500).json({ message: 'Error fetching admin users' });
  }
});

// Create new admin user
router.post('/admin-users', adminAuth, async (req, res) => {
  try {
    const { userId, adminLevel = 'admin', permissions = {} } = req.body;
    
    // Validate required fields
    if (!userId) {
      return res.status(400).json({ message: 'User ID is required' });
    }

    // Check if user exists
    const [users] = await db.query('SELECT id, full_name, email FROM users WHERE id = ?', [userId]);
    
    if (users.length === 0) {
      return res.status(404).json({ message: 'User not found' });
    }

    // Check if user is already an admin
    const [existingAdmin] = await db.query('SELECT id FROM admin_users WHERE user_id = ?', [userId]);
    
    if (existingAdmin.length > 0) {
      return res.status(400).json({ message: 'User is already an admin' });
    }

    // Insert new admin user
    const [result] = await db.query(`
      INSERT INTO admin_users (user_id, full_name, email, admin_level, permissions) 
      VALUES (?, ?, ?, ?, ?)
    `, [userId, users[0].full_name, users[0].email, adminLevel, JSON.stringify(permissions)]);

    res.status(201).json({ 
      message: 'Admin user created successfully',
      adminUserId: result.insertId 
    });
  } catch (error) {
    console.error('Error creating admin user:', error);
    res.status(500).json({ message: 'Error creating admin user' });
  }
});

// Update admin user
router.put('/admin-users/:id', adminAuth, async (req, res) => {
  try {
    const { adminLevel, permissions, isActive } = req.body;
    
    const [result] = await db.query(`
      UPDATE admin_users 
      SET admin_level = ?, permissions = ?, is_active = ?, updated_at = CURRENT_TIMESTAMP 
      WHERE id = ?
    `, [adminLevel, JSON.stringify(permissions), isActive, req.params.id]);

    if (result.affectedRows === 0) {
      return res.status(404).json({ message: 'Admin user not found' });
    }

    res.json({ message: 'Admin user updated successfully' });
  } catch (error) {
    console.error('Error updating admin user:', error);
    res.status(500).json({ message: 'Error updating admin user' });
  }
});

// Delete admin user
router.delete('/admin-users/:id', adminAuth, async (req, res) => {
  try {
    const [result] = await db.query('DELETE FROM admin_users WHERE id = ?', [req.params.id]);

    if (result.affectedRows === 0) {
      return res.status(404).json({ message: 'Admin user not found' });
    }

    res.json({ message: 'Admin user deleted successfully' });
  } catch (error) {
    console.error('Error deleting admin user:', error);
    res.status(500).json({ message: 'Error deleting admin user' });
  }
});

// Get admin user by ID
router.get('/admin-users/:id', adminAuth, async (req, res) => {
  try {
    const [adminUsers] = await db.query(`
      SELECT au.*, u.email, u.full_name, u.status as user_status
      FROM admin_users au 
      JOIN users u ON au.user_id = u.id 
      WHERE au.id = ?
    `, [req.params.id]);

    if (adminUsers.length === 0) {
      return res.status(404).json({ message: 'Admin user not found' });
    }

    res.json(adminUsers[0]);
  } catch (error) {
    console.error('Error fetching admin user:', error);
    res.status(500).json({ message: 'Error fetching admin user' });
  }
});

// Update admin user last login
router.put('/admin-users/:id/last-login', adminAuth, async (req, res) => {
  try {
    const [result] = await db.query(`
      UPDATE admin_users 
      SET last_login = CURRENT_TIMESTAMP 
      WHERE id = ?
    `, [req.params.id]);

    if (result.affectedRows === 0) {
      return res.status(404).json({ message: 'Admin user not found' });
    }

    res.json({ message: 'Last login updated successfully' });
  } catch (error) {
    console.error('Error updating last login:', error);
    res.status(500).json({ message: 'Error updating last login' });
  }
});

// Debug endpoint to check admin table status
router.get('/debug/admin-status', async (req, res) => {
  try {
    // Check if admin_users table exists
    const [adminTables] = await db.query(`
      SELECT TABLE_NAME 
      FROM INFORMATION_SCHEMA.TABLES 
      WHERE TABLE_SCHEMA = DATABASE() 
      AND TABLE_NAME = 'admin_users'
    `);
    
    let adminTableExists = adminTables.length > 0;
    let adminUsers = [];
    let usersWithAdminRole = [];
    
    if (adminTableExists) {
      // Get admin users
      [adminUsers] = await db.query(`
        SELECT au.*, u.email, u.full_name 
        FROM admin_users au 
        JOIN users u ON au.user_id = u.id
      `);
    }
    
    // Get users with admin role
    [usersWithAdminRole] = await db.query(`
      SELECT id, email, full_name, role 
      FROM users 
      WHERE role = 'admin'
    `);
    
    res.json({
      adminTableExists,
      adminUsersCount: adminUsers.length,
      adminUsers,
      usersWithAdminRoleCount: usersWithAdminRole.length,
      usersWithAdminRole
    });
  } catch (error) {
    console.error('Error checking admin status:', error);
    res.status(500).json({ error: error.message });
  }
});

// Manual migration endpoint
router.post('/migrate-admins', async (req, res) => {
  try {
    // Get all users with role = 'admin'
    const [adminUsers] = await db.query(`
      SELECT id, full_name, email 
      FROM users 
      WHERE role = 'admin'
    `);
    
    let migratedCount = 0;
    let errors = [];
    
    for (const user of adminUsers) {
      try {
        // Check if admin already exists in admin_users table
        const [existingAdmin] = await db.query(`
          SELECT id FROM admin_users WHERE user_id = ?
        `, [user.id]);
        
        if (existingAdmin.length === 0) {
          // Insert into admin_users table
          await db.query(`
            INSERT INTO admin_users (user_id, full_name, email, admin_level, permissions) 
            VALUES (?, ?, ?, 'admin', '{}')
          `, [user.id, user.full_name, user.email]);
          
          migratedCount++;
          console.log(`Migrated admin user: ${user.email}`);
        }
      } catch (error) {
        errors.push({ user: user.email, error: error.message });
      }
    }
    
    res.json({
      message: `Migration completed. ${migratedCount} users migrated.`,
      migratedCount,
      errors
    });
  } catch (error) {
    console.error('Error during migration:', error);
    res.status(500).json({ error: error.message });
  }
});

// Ensure admin table and migrate users endpoint
router.post('/ensure-admin-setup', async (req, res) => {
  try {
    console.log('Ensuring admin table setup...');
    
    // Check if admin_users table exists
    const [adminTables] = await db.query(`
      SELECT TABLE_NAME 
      FROM INFORMATION_SCHEMA.TABLES 
      WHERE TABLE_SCHEMA = DATABASE() 
      AND TABLE_NAME = 'admin_users'
    `);
    
    let tableCreated = false;
    let usersMigrated = 0;
    
    if (adminTables.length === 0) {
      // Create admin_users table
      await db.query(`
        CREATE TABLE admin_users (
          id INT AUTO_INCREMENT PRIMARY KEY,
          user_id INT NOT NULL,
          full_name VARCHAR(255) NOT NULL,
          email VARCHAR(255) NOT NULL UNIQUE,
          admin_level ENUM('super_admin', 'admin', 'moderator') DEFAULT 'admin',
          permissions JSON,
          is_active BOOLEAN DEFAULT TRUE,
          last_login TIMESTAMP NULL,
          created_at TIMESTAMP DEFAULT CURRENT_TIMESTAMP,
          updated_at TIMESTAMP DEFAULT CURRENT_TIMESTAMP ON UPDATE CURRENT_TIMESTAMP,
          FOREIGN KEY (user_id) REFERENCES users(id) ON DELETE CASCADE,
          INDEX idx_email (email),
          INDEX idx_admin_level (admin_level),
          INDEX idx_is_active (is_active)
        )
      `);
      tableCreated = true;
      console.log('Admin users table created successfully');
    }
    
    // Migrate existing admin users
    const [adminUsers] = await db.query(`
      SELECT id, full_name, email 
      FROM users 
      WHERE role = 'admin'
    `);
    
    for (const user of adminUsers) {
      try {
        // Check if admin already exists in admin_users table
        const [existingAdmin] = await db.query(`
          SELECT id FROM admin_users WHERE user_id = ?
        `, [user.id]);
        
        if (existingAdmin.length === 0) {
          // Insert into admin_users table
          await db.query(`
            INSERT INTO admin_users (user_id, full_name, email, admin_level, permissions) 
            VALUES (?, ?, ?, 'admin', '{}')
          `, [user.id, user.full_name, user.email]);
          
          usersMigrated++;
          console.log(`Migrated admin user: ${user.email}`);
        }
      } catch (error) {
        console.error(`Error migrating admin user ${user.email}:`, error);
      }
    }
    
    res.json({
      success: true,
      message: 'Admin setup completed successfully',
      tableCreated,
      usersMigrated,
      totalAdminUsers: adminUsers.length
    });
  } catch (error) {
    console.error('Error ensuring admin setup:', error);
    res.status(500).json({ 
      success: false,
      error: error.message 
    });
  }
});

// Create admin user from existing user
router.post('/create-admin', async (req, res) => {
  try {
    const { email, adminLevel = 'admin' } = req.body;
    
    if (!email) {
      return res.status(400).json({ message: 'Email is required' });
    }

    // Check if user exists
    const [users] = await db.query('SELECT id, full_name, email FROM users WHERE email = ?', [email]);
    
    if (users.length === 0) {
      return res.status(404).json({ message: 'User not found' });
    }

    const user = users[0];

    // Check if admin_users table exists, create if not
    const [adminTables] = await db.query(`
      SELECT TABLE_NAME 
      FROM INFORMATION_SCHEMA.TABLES 
      WHERE TABLE_SCHEMA = DATABASE() 
      AND TABLE_NAME = 'admin_users'
    `);

    if (adminTables.length === 0) {
      await db.query(`
        CREATE TABLE admin_users (
          id INT AUTO_INCREMENT PRIMARY KEY,
          user_id INT NOT NULL,
          full_name VARCHAR(255) NOT NULL,
          email VARCHAR(255) NOT NULL UNIQUE,
          admin_level ENUM('super_admin', 'admin', 'moderator') DEFAULT 'admin',
          permissions JSON,
          is_active BOOLEAN DEFAULT TRUE,
          last_login TIMESTAMP NULL,
          created_at TIMESTAMP DEFAULT CURRENT_TIMESTAMP,
          updated_at TIMESTAMP DEFAULT CURRENT_TIMESTAMP ON UPDATE CURRENT_TIMESTAMP,
          FOREIGN KEY (user_id) REFERENCES users(id) ON DELETE CASCADE,
          INDEX idx_email (email),
          INDEX idx_admin_level (admin_level),
          INDEX idx_is_active (is_active)
        )
      `);
    }

    // Check if user is already an admin
    const [existingAdmin] = await db.query('SELECT id FROM admin_users WHERE user_id = ?', [user.id]);
    
    if (existingAdmin.length > 0) {
      return res.status(400).json({ message: 'User is already an admin' });
    }

    // Insert new admin user
    const [result] = await db.query(`
      INSERT INTO admin_users (user_id, full_name, email, admin_level, permissions) 
      VALUES (?, ?, ?, ?, '{}')
    `, [user.id, user.full_name, user.email, adminLevel]);

    res.status(201).json({ 
      message: 'Admin user created successfully',
      adminUserId: result.insertId,
      user: {
        id: user.id,
        email: user.email,
        full_name: user.full_name,
        admin_level: adminLevel
      }
    });
  } catch (error) {
    console.error('Error creating admin user:', error);
    res.status(500).json({ message: 'Error creating admin user' });
  }
});

<<<<<<< HEAD
// Get recent users for dashboard
router.get('/users', adminAuth, async (req, res) => {
  try {
    const limit = parseInt(req.query.limit) || 10;
    const [users] = await db.query(`
      SELECT id, full_name, email, status, created_at 
      FROM users 
      ORDER BY created_at DESC 
      LIMIT ?
    `, [limit]);
    
    res.json(users);
  } catch (error) {
    console.error('Error fetching recent users:', error);
    res.status(500).json({ message: 'Error fetching users' });
  }
});

// Get recent applications for dashboard
router.get('/applications', adminAuth, async (req, res) => {
  try {
    const limit = parseInt(req.query.limit) || 10;
    const [applications] = await db.query(`
      SELECT 
        sa.id,
        sa.status,
        sa.created_at,
        s.title as scholarship_title,
        CONCAT(u.full_name) as applicant_name
      FROM scholarship_applications sa
      JOIN scholarships s ON sa.scholarship_id = s.id
      JOIN users u ON sa.user_id = u.id
      ORDER BY sa.created_at DESC 
      LIMIT ?
    `, [limit]);
    
    res.json(applications);
  } catch (error) {
    console.error('Error fetching recent applications:', error);
    res.status(500).json({ message: 'Error fetching applications' });
  }
});

=======
>>>>>>> 82cc55ff
export default router; <|MERGE_RESOLUTION|>--- conflicted
+++ resolved
@@ -1166,437 +1166,4 @@
   return csvRows.join('\n');
 }
 
-// Get all admin users
-router.get('/admin-users', adminAuth, async (req, res) => {
-  try {
-    const [adminUsers] = await db.query(`
-      SELECT au.*, u.email, u.full_name, u.status as user_status
-      FROM admin_users au 
-      JOIN users u ON au.user_id = u.id 
-      ORDER BY au.created_at DESC
-    `);
-    
-    res.json(adminUsers);
-  } catch (error) {
-    console.error('Error fetching admin users:', error);
-    res.status(500).json({ message: 'Error fetching admin users' });
-  }
-});
-
-// Create new admin user
-router.post('/admin-users', adminAuth, async (req, res) => {
-  try {
-    const { userId, adminLevel = 'admin', permissions = {} } = req.body;
-    
-    // Validate required fields
-    if (!userId) {
-      return res.status(400).json({ message: 'User ID is required' });
-    }
-
-    // Check if user exists
-    const [users] = await db.query('SELECT id, full_name, email FROM users WHERE id = ?', [userId]);
-    
-    if (users.length === 0) {
-      return res.status(404).json({ message: 'User not found' });
-    }
-
-    // Check if user is already an admin
-    const [existingAdmin] = await db.query('SELECT id FROM admin_users WHERE user_id = ?', [userId]);
-    
-    if (existingAdmin.length > 0) {
-      return res.status(400).json({ message: 'User is already an admin' });
-    }
-
-    // Insert new admin user
-    const [result] = await db.query(`
-      INSERT INTO admin_users (user_id, full_name, email, admin_level, permissions) 
-      VALUES (?, ?, ?, ?, ?)
-    `, [userId, users[0].full_name, users[0].email, adminLevel, JSON.stringify(permissions)]);
-
-    res.status(201).json({ 
-      message: 'Admin user created successfully',
-      adminUserId: result.insertId 
-    });
-  } catch (error) {
-    console.error('Error creating admin user:', error);
-    res.status(500).json({ message: 'Error creating admin user' });
-  }
-});
-
-// Update admin user
-router.put('/admin-users/:id', adminAuth, async (req, res) => {
-  try {
-    const { adminLevel, permissions, isActive } = req.body;
-    
-    const [result] = await db.query(`
-      UPDATE admin_users 
-      SET admin_level = ?, permissions = ?, is_active = ?, updated_at = CURRENT_TIMESTAMP 
-      WHERE id = ?
-    `, [adminLevel, JSON.stringify(permissions), isActive, req.params.id]);
-
-    if (result.affectedRows === 0) {
-      return res.status(404).json({ message: 'Admin user not found' });
-    }
-
-    res.json({ message: 'Admin user updated successfully' });
-  } catch (error) {
-    console.error('Error updating admin user:', error);
-    res.status(500).json({ message: 'Error updating admin user' });
-  }
-});
-
-// Delete admin user
-router.delete('/admin-users/:id', adminAuth, async (req, res) => {
-  try {
-    const [result] = await db.query('DELETE FROM admin_users WHERE id = ?', [req.params.id]);
-
-    if (result.affectedRows === 0) {
-      return res.status(404).json({ message: 'Admin user not found' });
-    }
-
-    res.json({ message: 'Admin user deleted successfully' });
-  } catch (error) {
-    console.error('Error deleting admin user:', error);
-    res.status(500).json({ message: 'Error deleting admin user' });
-  }
-});
-
-// Get admin user by ID
-router.get('/admin-users/:id', adminAuth, async (req, res) => {
-  try {
-    const [adminUsers] = await db.query(`
-      SELECT au.*, u.email, u.full_name, u.status as user_status
-      FROM admin_users au 
-      JOIN users u ON au.user_id = u.id 
-      WHERE au.id = ?
-    `, [req.params.id]);
-
-    if (adminUsers.length === 0) {
-      return res.status(404).json({ message: 'Admin user not found' });
-    }
-
-    res.json(adminUsers[0]);
-  } catch (error) {
-    console.error('Error fetching admin user:', error);
-    res.status(500).json({ message: 'Error fetching admin user' });
-  }
-});
-
-// Update admin user last login
-router.put('/admin-users/:id/last-login', adminAuth, async (req, res) => {
-  try {
-    const [result] = await db.query(`
-      UPDATE admin_users 
-      SET last_login = CURRENT_TIMESTAMP 
-      WHERE id = ?
-    `, [req.params.id]);
-
-    if (result.affectedRows === 0) {
-      return res.status(404).json({ message: 'Admin user not found' });
-    }
-
-    res.json({ message: 'Last login updated successfully' });
-  } catch (error) {
-    console.error('Error updating last login:', error);
-    res.status(500).json({ message: 'Error updating last login' });
-  }
-});
-
-// Debug endpoint to check admin table status
-router.get('/debug/admin-status', async (req, res) => {
-  try {
-    // Check if admin_users table exists
-    const [adminTables] = await db.query(`
-      SELECT TABLE_NAME 
-      FROM INFORMATION_SCHEMA.TABLES 
-      WHERE TABLE_SCHEMA = DATABASE() 
-      AND TABLE_NAME = 'admin_users'
-    `);
-    
-    let adminTableExists = adminTables.length > 0;
-    let adminUsers = [];
-    let usersWithAdminRole = [];
-    
-    if (adminTableExists) {
-      // Get admin users
-      [adminUsers] = await db.query(`
-        SELECT au.*, u.email, u.full_name 
-        FROM admin_users au 
-        JOIN users u ON au.user_id = u.id
-      `);
-    }
-    
-    // Get users with admin role
-    [usersWithAdminRole] = await db.query(`
-      SELECT id, email, full_name, role 
-      FROM users 
-      WHERE role = 'admin'
-    `);
-    
-    res.json({
-      adminTableExists,
-      adminUsersCount: adminUsers.length,
-      adminUsers,
-      usersWithAdminRoleCount: usersWithAdminRole.length,
-      usersWithAdminRole
-    });
-  } catch (error) {
-    console.error('Error checking admin status:', error);
-    res.status(500).json({ error: error.message });
-  }
-});
-
-// Manual migration endpoint
-router.post('/migrate-admins', async (req, res) => {
-  try {
-    // Get all users with role = 'admin'
-    const [adminUsers] = await db.query(`
-      SELECT id, full_name, email 
-      FROM users 
-      WHERE role = 'admin'
-    `);
-    
-    let migratedCount = 0;
-    let errors = [];
-    
-    for (const user of adminUsers) {
-      try {
-        // Check if admin already exists in admin_users table
-        const [existingAdmin] = await db.query(`
-          SELECT id FROM admin_users WHERE user_id = ?
-        `, [user.id]);
-        
-        if (existingAdmin.length === 0) {
-          // Insert into admin_users table
-          await db.query(`
-            INSERT INTO admin_users (user_id, full_name, email, admin_level, permissions) 
-            VALUES (?, ?, ?, 'admin', '{}')
-          `, [user.id, user.full_name, user.email]);
-          
-          migratedCount++;
-          console.log(`Migrated admin user: ${user.email}`);
-        }
-      } catch (error) {
-        errors.push({ user: user.email, error: error.message });
-      }
-    }
-    
-    res.json({
-      message: `Migration completed. ${migratedCount} users migrated.`,
-      migratedCount,
-      errors
-    });
-  } catch (error) {
-    console.error('Error during migration:', error);
-    res.status(500).json({ error: error.message });
-  }
-});
-
-// Ensure admin table and migrate users endpoint
-router.post('/ensure-admin-setup', async (req, res) => {
-  try {
-    console.log('Ensuring admin table setup...');
-    
-    // Check if admin_users table exists
-    const [adminTables] = await db.query(`
-      SELECT TABLE_NAME 
-      FROM INFORMATION_SCHEMA.TABLES 
-      WHERE TABLE_SCHEMA = DATABASE() 
-      AND TABLE_NAME = 'admin_users'
-    `);
-    
-    let tableCreated = false;
-    let usersMigrated = 0;
-    
-    if (adminTables.length === 0) {
-      // Create admin_users table
-      await db.query(`
-        CREATE TABLE admin_users (
-          id INT AUTO_INCREMENT PRIMARY KEY,
-          user_id INT NOT NULL,
-          full_name VARCHAR(255) NOT NULL,
-          email VARCHAR(255) NOT NULL UNIQUE,
-          admin_level ENUM('super_admin', 'admin', 'moderator') DEFAULT 'admin',
-          permissions JSON,
-          is_active BOOLEAN DEFAULT TRUE,
-          last_login TIMESTAMP NULL,
-          created_at TIMESTAMP DEFAULT CURRENT_TIMESTAMP,
-          updated_at TIMESTAMP DEFAULT CURRENT_TIMESTAMP ON UPDATE CURRENT_TIMESTAMP,
-          FOREIGN KEY (user_id) REFERENCES users(id) ON DELETE CASCADE,
-          INDEX idx_email (email),
-          INDEX idx_admin_level (admin_level),
-          INDEX idx_is_active (is_active)
-        )
-      `);
-      tableCreated = true;
-      console.log('Admin users table created successfully');
-    }
-    
-    // Migrate existing admin users
-    const [adminUsers] = await db.query(`
-      SELECT id, full_name, email 
-      FROM users 
-      WHERE role = 'admin'
-    `);
-    
-    for (const user of adminUsers) {
-      try {
-        // Check if admin already exists in admin_users table
-        const [existingAdmin] = await db.query(`
-          SELECT id FROM admin_users WHERE user_id = ?
-        `, [user.id]);
-        
-        if (existingAdmin.length === 0) {
-          // Insert into admin_users table
-          await db.query(`
-            INSERT INTO admin_users (user_id, full_name, email, admin_level, permissions) 
-            VALUES (?, ?, ?, 'admin', '{}')
-          `, [user.id, user.full_name, user.email]);
-          
-          usersMigrated++;
-          console.log(`Migrated admin user: ${user.email}`);
-        }
-      } catch (error) {
-        console.error(`Error migrating admin user ${user.email}:`, error);
-      }
-    }
-    
-    res.json({
-      success: true,
-      message: 'Admin setup completed successfully',
-      tableCreated,
-      usersMigrated,
-      totalAdminUsers: adminUsers.length
-    });
-  } catch (error) {
-    console.error('Error ensuring admin setup:', error);
-    res.status(500).json({ 
-      success: false,
-      error: error.message 
-    });
-  }
-});
-
-// Create admin user from existing user
-router.post('/create-admin', async (req, res) => {
-  try {
-    const { email, adminLevel = 'admin' } = req.body;
-    
-    if (!email) {
-      return res.status(400).json({ message: 'Email is required' });
-    }
-
-    // Check if user exists
-    const [users] = await db.query('SELECT id, full_name, email FROM users WHERE email = ?', [email]);
-    
-    if (users.length === 0) {
-      return res.status(404).json({ message: 'User not found' });
-    }
-
-    const user = users[0];
-
-    // Check if admin_users table exists, create if not
-    const [adminTables] = await db.query(`
-      SELECT TABLE_NAME 
-      FROM INFORMATION_SCHEMA.TABLES 
-      WHERE TABLE_SCHEMA = DATABASE() 
-      AND TABLE_NAME = 'admin_users'
-    `);
-
-    if (adminTables.length === 0) {
-      await db.query(`
-        CREATE TABLE admin_users (
-          id INT AUTO_INCREMENT PRIMARY KEY,
-          user_id INT NOT NULL,
-          full_name VARCHAR(255) NOT NULL,
-          email VARCHAR(255) NOT NULL UNIQUE,
-          admin_level ENUM('super_admin', 'admin', 'moderator') DEFAULT 'admin',
-          permissions JSON,
-          is_active BOOLEAN DEFAULT TRUE,
-          last_login TIMESTAMP NULL,
-          created_at TIMESTAMP DEFAULT CURRENT_TIMESTAMP,
-          updated_at TIMESTAMP DEFAULT CURRENT_TIMESTAMP ON UPDATE CURRENT_TIMESTAMP,
-          FOREIGN KEY (user_id) REFERENCES users(id) ON DELETE CASCADE,
-          INDEX idx_email (email),
-          INDEX idx_admin_level (admin_level),
-          INDEX idx_is_active (is_active)
-        )
-      `);
-    }
-
-    // Check if user is already an admin
-    const [existingAdmin] = await db.query('SELECT id FROM admin_users WHERE user_id = ?', [user.id]);
-    
-    if (existingAdmin.length > 0) {
-      return res.status(400).json({ message: 'User is already an admin' });
-    }
-
-    // Insert new admin user
-    const [result] = await db.query(`
-      INSERT INTO admin_users (user_id, full_name, email, admin_level, permissions) 
-      VALUES (?, ?, ?, ?, '{}')
-    `, [user.id, user.full_name, user.email, adminLevel]);
-
-    res.status(201).json({ 
-      message: 'Admin user created successfully',
-      adminUserId: result.insertId,
-      user: {
-        id: user.id,
-        email: user.email,
-        full_name: user.full_name,
-        admin_level: adminLevel
-      }
-    });
-  } catch (error) {
-    console.error('Error creating admin user:', error);
-    res.status(500).json({ message: 'Error creating admin user' });
-  }
-});
-
-<<<<<<< HEAD
-// Get recent users for dashboard
-router.get('/users', adminAuth, async (req, res) => {
-  try {
-    const limit = parseInt(req.query.limit) || 10;
-    const [users] = await db.query(`
-      SELECT id, full_name, email, status, created_at 
-      FROM users 
-      ORDER BY created_at DESC 
-      LIMIT ?
-    `, [limit]);
-    
-    res.json(users);
-  } catch (error) {
-    console.error('Error fetching recent users:', error);
-    res.status(500).json({ message: 'Error fetching users' });
-  }
-});
-
-// Get recent applications for dashboard
-router.get('/applications', adminAuth, async (req, res) => {
-  try {
-    const limit = parseInt(req.query.limit) || 10;
-    const [applications] = await db.query(`
-      SELECT 
-        sa.id,
-        sa.status,
-        sa.created_at,
-        s.title as scholarship_title,
-        CONCAT(u.full_name) as applicant_name
-      FROM scholarship_applications sa
-      JOIN scholarships s ON sa.scholarship_id = s.id
-      JOIN users u ON sa.user_id = u.id
-      ORDER BY sa.created_at DESC 
-      LIMIT ?
-    `, [limit]);
-    
-    res.json(applications);
-  } catch (error) {
-    console.error('Error fetching recent applications:', error);
-    res.status(500).json({ message: 'Error fetching applications' });
-  }
-});
-
-=======
->>>>>>> 82cc55ff
 export default router; 